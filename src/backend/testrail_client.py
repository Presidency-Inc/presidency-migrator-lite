--- conflicted
+++ resolved
@@ -14,7 +14,6 @@
 TESTRAIL_USER = os.getenv('TESTRAIL_USER')
 TESTRAIL_API_KEY = os.getenv('TESTRAIL_API_KEY')
 
-<<<<<<< HEAD
 # Create a session
 session = requests.Session()
 session.auth = HTTPBasicAuth(TESTRAIL_USER, TESTRAIL_API_KEY)
@@ -29,7 +28,7 @@
 adapter = HTTPAdapter(max_retries=retry_strategy)
 session.mount("https://", adapter)
 session.mount("http://", adapter)
-=======
+
 auth = HTTPBasicAuth(TESTRAIL_USER, TESTRAIL_API_KEY)
 # headers = {'Content-Type': 'application/json'}
 headers = {
@@ -119,8 +118,6 @@
     
     return attachment_metadata
 
->>>>>>> 3546540a
-
 def send_get(uri, params=None):
     url = f"{TESTRAIL_URL}index.php?/api/v2/{uri}"
     try:
@@ -255,8 +252,6 @@
     with open(file_path, 'w', encoding='utf-8') as f:
         json.dump(data, f, ensure_ascii=False, indent=4)
 
-<<<<<<< HEAD
-
 def get_user(user_id):
     """Get user details by ID"""
     try:
@@ -275,8 +270,6 @@
         print(f"Error getting users: {str(e)}")
         return []
 
-=======
->>>>>>> 3546540a
 def main():
     # Select project
     project_id = select_project()
